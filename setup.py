#!/usr/bin/env python
# -*- coding: utf-8 -*-

# Copyright (c) 2017, DIANA-HEP
# All rights reserved.
# 
# Redistribution and use in source and binary forms, with or without
# modification, are permitted provided that the following conditions are met:
# 
# * Redistributions of source code must retain the above copyright notice, this
#   list of conditions and the following disclaimer.
# 
# * Redistributions in binary form must reproduce the above copyright notice,
#   this list of conditions and the following disclaimer in the documentation
#   and/or other materials provided with the distribution.
# 
# * Neither the name of the copyright holder nor the names of its
#   contributors may be used to endorse or promote products derived from
#   this software without specific prior written permission.
# 
# THIS SOFTWARE IS PROVIDED BY THE COPYRIGHT HOLDERS AND CONTRIBUTORS "AS IS"
# AND ANY EXPRESS OR IMPLIED WARRANTIES, INCLUDING, BUT NOT LIMITED TO, THE
# IMPLIED WARRANTIES OF MERCHANTABILITY AND FITNESS FOR A PARTICULAR PURPOSE ARE
# DISCLAIMED. IN NO EVENT SHALL THE COPYRIGHT HOLDER OR CONTRIBUTORS BE LIABLE
# FOR ANY DIRECT, INDIRECT, INCIDENTAL, SPECIAL, EXEMPLARY, OR CONSEQUENTIAL
# DAMAGES (INCLUDING, BUT NOT LIMITED TO, PROCUREMENT OF SUBSTITUTE GOODS OR
# SERVICES; LOSS OF USE, DATA, OR PROFITS; OR BUSINESS INTERRUPTION) HOWEVER
# CAUSED AND ON ANY THEORY OF LIABILITY, WHETHER IN CONTRACT, STRICT LIABILITY,
# OR TORT (INCLUDING NEGLIGENCE OR OTHERWISE) ARISING IN ANY WAY OUT OF THE USE
# OF THIS SOFTWARE, EVEN IF ADVISED OF THE POSSIBILITY OF SUCH DAMAGE.

import sys
import os.path

from setuptools import find_packages
from setuptools import setup

def get_version():
    g = {}
    exec(open(os.path.join("uproot", "version.py")).read(), g)
    return g["__version__"]

def get_description():
<<<<<<< HEAD
    description = open("README.rst",'rb').read().decode('utf8', 'ignore')
=======
    description = open("README.rst",'rb').read().decode('utf8', 'ignore')    
>>>>>>> 4723ea22
    start = description.index(".. inclusion-marker-1-5-do-not-remove")
    stop = description.index(".. inclusion-marker-5-do-not-remove")
    before = """.. image:: https://raw.githubusercontent.com/scikit-hep/uproot/master/docs/source/logo-300px.png
   :alt: uproot
   :target: https://github.com/scikit-hep/uproot

"""

    after = """

.. _Exploring a file: https://github.com/scikit-hep/uproot#exploring-a-file
.. _Array-reading parameters: https://github.com/scikit-hep/uproot#array-reading-parameters
.. _Remote files through XRootD: https://github.com/scikit-hep/uproot#remote-files-through-xrootd
.. _Reading only part of a TBranch: https://github.com/scikit-hep/uproot#reading-only-part-of-a-tbranch
.. _Iterating over files (like TChain): https://github.com/scikit-hep/uproot#iterating-over-files-like-tchain
.. _Non-flat TTrees\: jagged arrays and more: https://github.com/scikit-hep/uproot#non-flat-ttrees-jagged-arrays-and-more
.. _Non-TTrees\: histograms and more: https://github.com/scikit-hep/uproot#non-ttrees-histograms-and-more
.. _Caching data: https://github.com/scikit-hep/uproot#caching-data
.. _Parallel processing: https://github.com/scikit-hep/uproot#parallel-processing
.. _Connectors to other packages: https://github.com/scikit-hep/uproot#connectors-to-other-packages
"""
    return before + description[start:stop].strip() + after

setup(name = "uproot",
      version = get_version(),
      packages = find_packages(exclude = ["tests"]),
      scripts = [],
      data_files = ["README.rst"],
      description = "ROOT I/O in pure Python and Numpy.",
      long_description = get_description(),
      author = "Jim Pivarski (DIANA-HEP)",
      author_email = "pivarski@fnal.gov",
      maintainer = "Jim Pivarski (DIANA-HEP)",
      maintainer_email = "pivarski@fnal.gov",
      url = "https://github.com/scikit-hep/uproot",
      download_url = "https://github.com/scikit-hep/uproot/releases",
      license = "BSD 3-clause",
      test_suite = "tests",
      install_requires = ["numpy"],
      classifiers = [
          "Development Status :: 5 - Production/Stable",
          "Intended Audience :: Developers",
          "Intended Audience :: Information Technology",
          "Intended Audience :: Science/Research",
          "License :: OSI Approved :: BSD License",
          "Operating System :: MacOS",
          "Operating System :: POSIX",
          "Operating System :: Unix",
          "Programming Language :: Python",
          "Programming Language :: Python :: 2.6",
          "Programming Language :: Python :: 2.7",
          "Programming Language :: Python :: 3.4",
          "Programming Language :: Python :: 3.5",
          "Programming Language :: Python :: 3.6",
          "Programming Language :: Python :: 3.7",
          "Topic :: Scientific/Engineering",
          "Topic :: Scientific/Engineering :: Information Analysis",
          "Topic :: Scientific/Engineering :: Mathematics",
          "Topic :: Scientific/Engineering :: Physics",
          "Topic :: Software Development",
          "Topic :: Utilities",
          ],
      platforms = "Any",
      )<|MERGE_RESOLUTION|>--- conflicted
+++ resolved
@@ -41,11 +41,7 @@
     return g["__version__"]
 
 def get_description():
-<<<<<<< HEAD
-    description = open("README.rst",'rb').read().decode('utf8', 'ignore')
-=======
     description = open("README.rst",'rb').read().decode('utf8', 'ignore')    
->>>>>>> 4723ea22
     start = description.index(".. inclusion-marker-1-5-do-not-remove")
     stop = description.index(".. inclusion-marker-5-do-not-remove")
     before = """.. image:: https://raw.githubusercontent.com/scikit-hep/uproot/master/docs/source/logo-300px.png
